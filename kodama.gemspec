# coding: utf-8
lib = File.expand_path('../lib', __FILE__)
$LOAD_PATH.unshift(lib) unless $LOAD_PATH.include?(lib)
require 'kodama/version'

Gem::Specification.new do |gem|
  gem.name          = "kodama"
  gem.version       = Kodama::VERSION
  gem.authors       = ["Yusuke Mito"]
  gem.email         = ["y310.1984@gmail.com"]
  gem.description   = %q{ruby-binlog based MySQL replication listener}
  gem.summary       = %q{ruby-binlog based MySQL replication listener}
  gem.homepage      = "https://github.com/y310/kodama"

  gem.files         = `git ls-files`.split($/)
  gem.executables   = gem.files.grep(%r{^bin/}).map{ |f| File.basename(f) }
  gem.test_files    = gem.files.grep(%r{^(test|spec|features)/})
  gem.require_paths = ["lib"]

<<<<<<< HEAD
  gem.add_dependency 'ruby-binlog', '~> 1.0', '>= 1.0.8'
=======
  gem.add_dependency 'ruby-binlog', '~> 1.0', '>= 1.0.9'
>>>>>>> 615397fa

  gem.add_development_dependency 'rake'
  gem.add_development_dependency 'rspec', '~> 2.0'
  gem.add_development_dependency 'pry'
  gem.add_development_dependency 'pry-nav'
  gem.add_development_dependency 'guard-rspec', '2.1.2'
  gem.add_development_dependency 'rb-fsevent', '~> 0.9.1'
end<|MERGE_RESOLUTION|>--- conflicted
+++ resolved
@@ -17,11 +17,7 @@
   gem.test_files    = gem.files.grep(%r{^(test|spec|features)/})
   gem.require_paths = ["lib"]
 
-<<<<<<< HEAD
-  gem.add_dependency 'ruby-binlog', '~> 1.0', '>= 1.0.8'
-=======
   gem.add_dependency 'ruby-binlog', '~> 1.0', '>= 1.0.9'
->>>>>>> 615397fa
 
   gem.add_development_dependency 'rake'
   gem.add_development_dependency 'rspec', '~> 2.0'
